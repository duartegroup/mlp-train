import mlptrain
import os
import re
import numpy as np
from time import time
from multiprocessing import Pool
from typing import Optional, List, Union
from autode.atoms import elements, Atom
from mlptrain.config import Config
from mlptrain.log import logger
from mlptrain.forces import Forces
from mlptrain.energy import Energy
from mlptrain.configurations.configuration import Configuration
from mlptrain.box import Box
from copy import deepcopy


class ConfigurationSet(list):
    """A set of configurations"""

    def __init__(
        self, *args: Union[Configuration, str], allow_duplicates: bool = False
    ):
        """
        Construct a configuration set from Configurations, or a saved file.
        This is a set, thus no duplicates configurations are present.

        Arguments:
            args (Configuration, str): Either strings of existing files (e.g. data.npz) or
                  individual configurations.

            allow_duplicates (bool): Should duplicate configurations be supported? For
                              a training configuration set this should be false
        """
        super().__init__()
        self.allow_duplicates = allow_duplicates

        for arg in args:
            if isinstance(arg, Configuration):
                self.append(arg)

            elif isinstance(arg, str) and arg.endswith('.npz'):
                self.load(arg)

            else:
                raise ValueError(f'Cannot create configurations from {arg}')

    @property
    def true_energies(self) -> List[Optional[float]]:
        """True calculated energies"""
        return [c.energy.true for c in self]

    @property
    def true_forces(self) -> Optional[np.ndarray]:
        """
        List of true config forces. List of np.ndarray with shape: (n_atoms, 3)

        Returns:
            (np.ndarray | None)
        """
        return self._forces('true')

    @property
    def predicted_energies(self) -> List[Optional[float]]:
        """Predicted energies using a MLP"""
        return [c.energy.predicted for c in self]

    @property
    def predicted_forces(self) -> Optional[np.ndarray]:
        """
        Predicted force tensor. shape = (N, n_atoms, 3)

        Returns:
            (np.ndarray | None)
        """
        return self._forces('predicted')

    @property
    def bias_energies(self) -> List[Optional[float]]:
        """Bias energies from ASE and PLUMED biases"""
        return [c.energy.bias for c in self]

    @property
    def inherited_bias_energies(self) -> List[Optional[float]]:
        """If active learning is performed using inheritable metadynamics bias,
        at any given active learning iteration this property is equal to the
        value of metadynamics bias inherited from the previous active learning
        iteration"""
        return [c.energy.inherited_bias for c in self]

    @property
    def lowest_energy(self) -> 'mlptrain.Configuration':
        """
        Determine the lowest energy configuration in this set based on the
        true energies. If not evaluated then returns the first configuration

        Returns:
            (mlptrain.Configuration):
        """
        if len(self) == 0:
            raise ValueError('No lowest energy configuration in an empty set')

        energies = [e if e is not None else np.inf for e in self.true_energies]
        return self[np.argmin(energies)]

    @property
    def lowest_biased_energy(self) -> 'mlptrain.Configuration':
        """
        Determine the configuration with the lowest biased energy (true energy
        + bias energy) in this set. If not evaluated then returns the first
        configuration

        Returns:
            (mlptrain.Configuration):
        """
        if len(self) == 0:
            raise ValueError(
                'No lowest biased energy configuration in an ' 'empty set'
            )

        true_energy = np.array(
            [e if e is not None else np.inf for e in self.true_energies]
        )

        bias_energy = np.array(
            [e if e is not None else 0 for e in self.bias_energies]
        )

        biased_energy = true_energy + bias_energy
        return self[np.argmin(biased_energy)]

    @property
    def lowest_inherited_biased_energy(self) -> 'mlptrain.Configuration':
        """
        Determine the configuration with the lowest inherited biased energy
        (true energy + inherited bias energy) in this set. If not evaluated
        then returns the first configuration

        Returns:
            (mlptrain.Configuration):
        """
        if len(self) == 0:
            raise ValueError(
                'No lowest biased energy configuration in an ' 'empty set'
            )

        true_energy = np.array(
            [e if e is not None else np.inf for e in self.true_energies]
        )

        inherited_bias_energy = np.array(
            [e if e is not None else 0 for e in self.inherited_bias_energies]
        )

        inherited_biased_energy = true_energy + inherited_bias_energy
        return self[np.argmin(inherited_biased_energy)]

    @property
    def has_a_none_energy(self) -> bool:
        """
        Does this set of configurations have a true energy that is undefined
        (i.e. thus is set to None)?

        Returns:
            (bool):
        """
        return any(c.energy.true is None for c in self)

    def remove_none_energy(self) -> None:
        """
        Remove configurations in this set with no true energy
        """

        # Delete in reverse order to preserve indexing once and item is deleted
        for idx in reversed(range(len(self))):
            if self[idx].energy.true is None:
                del self[idx]

        return None

    def remove_above_e(self, energy: float) -> None:
        """
        Remove all configuration above a particular *relative* energy

        Arguments:
            energy (float): Relative energy (eV) above which to discard configurations
        """
        min_energy = self.lowest_energy.energy.true

        for idx in reversed(range(len(self))):
            if (self[idx].energy.true - min_energy) > energy:
                del self[idx]

        return None

    def t_min(self, from_idx: int) -> float:
        """
        Determine the minimum time for a slice (portion) of these
        configurations, if a time is not specified for a frame then assume
        it was generated at 'zero' time

        Arguments:
            from_idx (int): Index from which to consider the minimum time

        Returns:
            (float): Time in fs
        """
        if len(self) < from_idx:
            logger.warning(
                'Insufficient data to determine minimum time '
                f'from index {from_idx}'
            )
            return 0.0

        return min(
            c.time if c.time is not None else 0.0 for c in self[from_idx:]
        )

    def append(self, value: Optional['mlptrain.Configuration']) -> None:
        """
        Append an item onto these set of configurations. None will not be
        appended

        Arguments:
            value (Configuration): Structure in a form of Configuration
        """

        if value is None:
            return

        if not self.allow_duplicates and value in self:
            logger.warning(
                'Not appending configuration to set - already ' 'present'
            )
            return

        return super().append(value)

    def compare(
        self,
        *args: Union['mlptrain.potentials.MLPotential', str],
        keep_output_files: bool = True,
    ) -> None:
        """
        Compare methods e.g. a MLP to a ground truth reference method over
        these set of configurations. Will generate plots of total energies
        over these configurations and save a text file with ∆s

        Arguments:
<<<<<<< HEAD
            keep_output_files: If True, save outputs of QM computations to designated folder
            *args: Strings defining the method or MLPs
=======
            *args (mlptrain.potentials.MLPotential): Strings defining the method or MLPs
>>>>>>> 12fa1acb
        """
        from mlptrain.configurations.plotting import parity_plot

        if _num_strings_in(args) > 1:
            raise NotImplementedError(
                'Compare currently only supports a '
                'single reference method (string).'
            )

        name = self._comparison_name(*args)

        if os.path.exists(f'{name}.npz'):
            logger.info(f'Loading energies and forces from {name}.npz')
            self.load(f'{name}.npz')

        else:
            for arg in args:
                # if is an mlp model with a 'predict' function
                if hasattr(arg, 'predict'):
                    arg.predict(self)

                # if is a string reference to a QM calculation method
                elif isinstance(arg, str):
                    # if true energies and forces do not already exist for this config set

                    if all(c.energy.true is None for c in self):
                        logger.info(
                            f'Running single point calcs with method {arg}'
                        )
                        self.single_point(method=arg, output_name='comparison')

                    elif self.has_a_none_energy:
                        raise ValueError(
                            'Data set contains mix of labelled and non-labelled data!'
                        )
                    else:
                        logger.info(
                            f'Not using method {arg}, true energies and forces '
                            f'are already defined'
                        )

                else:
                    raise ValueError(f'Cannot compare using {arg}')

            self.save(filename=f'{name}.npz')

        parity_plot(self, name=name)
        return None

    def save_xyz(
        self, filename: str, true: bool = False, predicted: bool = False
    ) -> None:
        """Save these configurations to a file

        Arguments:
            filename (str): File in with .xyz

            true (bool): Save 'true' energies and forces, if they exist

            predicted (bool): Save the MLP predicted energies and forces, if they
                       exist.
        """

        if len(self) == 0:
            logger.error(f'Failed to save {filename}. Had no configurations')
            return None

        if self[0].energy.true is not None and not (predicted or true):
            logger.warning(
                'Save called without defining what energy and '
                'forces to print. Had true energies to using those'
            )
            true = True

        open(filename, 'w').close()  # Empty the file

        for configuration in self:
            configuration.save_xyz(
                filename, true=true, predicted=predicted, append=True
            )
        return None

    def load_xyz(
        self,
        filename: str,
        charge: int,
        mult: int,
        box: Optional[Box] = None,
        load_energies: bool = False,
        load_forces: bool = False,
    ) -> None:
        """
        Load configurations from a .xyz file with optional box, energies and forces if specified.
        Note: this currently assumes that all configurations have the same charge and multiplicity.

        Arguments:
            filename (str): name of the input .xyz file
            charge (int): total charge on all configurations in the set
            mult (int): total spin multiplicity on all configurations in the set
            box (Box): optionally specify a Box or None, if the configurations
                 are in vacuum (or if 'Lattice' is specified in extended .xyz)
            load_energies (bool):  whether to load 'true' configurational energies or not
            load_forces (bool): whether to load 'true' forces from atom lines or not
        """

        def is_xyz_line(_l):
            return len(_l.split()) in (4, 7) and _l.split()[0] in elements

        with open(filename, 'r', errors='ignore') as xyz_file:
            # get first num atoms line
            line_id = 1
            line = xyz_file.readline()
            while line:
                # load everything for a single configuration in this loop
                energy, atoms, forces = None, [], []
                num_atoms = int(line)

                # get comments / property line
                line_id += 1
                line = xyz_file.readline()

                # get dictionary of properties and values (matching key=value with regex)
                pattern = r'(\w+)=("[^"]*"|\S+)'
                config_info = re.findall(pattern, line)
                config_info_dict = {
                    key: value.strip('"') for key, value in config_info
                }

                # if using extended xyz format, get properties
                config_box = box
                if len(config_info) > 1:
                    if (
                        box is None
                        and config_info_dict.get('Lattice') is not None
                    ):
                        # set box size from xyz properties line if it is specified
                        lattice_info = [
                            float(x)
                            for x in re.findall(
                                '[0-9]+', config_info_dict['Lattice']
                            )
                        ]

                        config_box = Box(
                            [
                                lattice_info[0],
                                lattice_info[8],
                                lattice_info[16],
                            ]
                        )

                    if load_energies:
                        assert (
                            config_info_dict.get('energy') is not None
                        ), "Property 'energy' not specified on properties line..."
                        energy = float(config_info_dict['energy'])

                # get atom lines
                for _ in range(num_atoms):
                    line_id += 1
                    line = xyz_file.readline()
                    assert is_xyz_line(
                        line
                    ), f'There was an error in parsing your xyz file on line: {line_id}'
                    line_split = line.split()
                    atoms.append(Atom(*line_split[:4]))

                    if load_forces:
                        # add forces to forces dict in configuration
                        if len(line_split) > 4:
                            force = tuple([float(x) for x in line_split[4:]])
                            assert (
                                len(force) == 3
                            ), f'Force is not a 3D vector: {force}'
                            forces.append(force)

                # create configuration, add forces, energy and append it to config set
                configuration = Configuration(atoms, charge, mult, config_box)
                configuration.forces = Forces(true=np.array(forces))
                configuration.energy = Energy(true=energy)
                self.append(configuration)

                # get num atoms line for next config
                line_id += 1
                line = xyz_file.readline()

        return None

    def save(self, filename: str) -> None:
        """
        Save all the parameters for this configuration. Overrides any current
        data in that file

        Arguments:
            filename (str): Filename with .xyz or .npz, if extension is not provided, it will be saved as .npz
        """

        if len(self) == 0:
            logger.error('Configuration set had no components, not saving')
            return

        if filename.endswith('.xyz'):
            self.save_xyz(filename)

        elif filename.endswith('.npz'):
            self._save_npz(filename)

        else:
            logger.warning('Filename had no valid extension - adding .npz')
            self._save_npz(f'{filename}.npz')

        return None

    def load(self, filename: str) -> None:
        """
        Load energies and forces from a saved numpy compressed array (.npz).

        Arguments:
            filename (str): File name with .npz

        Raises:
            (ValueError): If an unsupported file extension is present
        """

        if filename.endswith('.npz'):
            self._load_npz(filename)

        elif filename.endswith('.xyz'):
            raise ValueError(
                'Loading .xyz files is not supported. Call '
                'load_xyz() with defined charge & multiplicity'
            )

        else:
            raise ValueError(
                f'Cannot load {filename}. Must be either a '
                f'.xyz or .npz file'
            )

        return None

<<<<<<< HEAD
    def single_point(
        self,
        method: str,
        output_name: Optional[str] = None,
    ) -> None:
=======
    def single_point(self, method: str, n_cores_pp: int = 0) -> None:
>>>>>>> 12fa1acb
        """
        Evaluate energies and forces on all configuration in this set

        Arguments:
            method (str): Electronic structure method used for calculations
            n_cores_pp (int): Number of CPU per computation,
                        if int=0, n_cores will be assigned automatically as follows:
                        if the number of structures is larger than number of CPUs available,
                        computations will be submitted on 1 CPU until all available CPUs are occupied.
                        If number of CPUs is larger than number of structures, CPUs per process will be
                        assigned as number of CPUs devided by the number of structures,
                        rounded down to the nearest integer.

        """
        return self._run_parallel_method(
            function=_single_point_eval,
            method_name=method,
<<<<<<< HEAD
            output_name=output_name,
=======
            n_cores_pp=n_cores_pp,
>>>>>>> 12fa1acb
        )

    @property
    def _coordinates(self) -> np.ndarray:
        """
        Coordinates of all the configurations in this set

        Returns:
            (np.ndarray): Coordinates tensor (n, n_atoms, 3),
                          where n is len(self)
        """
        return np.array(
            [np.asarray(c.coordinates, dtype=float) for c in self],
            dtype=object,
        )

    @property
    def plumed_coordinates(self) -> Optional[np.ndarray]:
        """
        PLUMED collective variable values in this set

        Returns:
            (np.ndarray): PLUMED collective variable matrix (n, n_cvs),
                          where n is len(self)
        """

        n_cvs_set = set()
        all_coordinates = []

        for config in self:
            all_coordinates.append(config.plumed_coordinates)

            if config.plumed_coordinates is not None:
                n_cvs_set.add(len(config.plumed_coordinates))

        if len(n_cvs_set) == 0:
            logger.info('PLUMED coordinates not defined - returning None')
            return None

        elif len(n_cvs_set) != 1:
            logger.info(
                'Number of CVs differ between configurations - '
                'returning None'
            )
            return None

        n_cvs = n_cvs_set.pop()

        for i, coords in enumerate(all_coordinates):
            if coords is None:
                all_coordinates[i] = np.array(
                    [np.nan for _ in range(n_cvs)], dtype=float
                )

        return np.array(all_coordinates, dtype=object)

    @property
    def _atomic_numbers(self) -> np.ndarray:
        """
        Atomic numbers of atoms in all the configurations in this set

        Returns:
            (np.ndarray): Atomic numbers matrix (n, n_atoms)
        """

        return np.array(
            [[atom.atomic_number for atom in c.atoms] for c in self],
            dtype=object,
        )

    @property
    def _box_sizes(self) -> np.ndarray:
        """
        Box sizes of all the configurations in this set, if a configuration
        does not have a box then use a zero set of lattice lengths.

        Returns:
            (np.ndarray): Box sizes matrix (n, 3)
        """
        return np.array(
            [c.box.size if c.box is not None else np.zeros(3) for c in self]
        )

    @property
    def _charges(self) -> np.ndarray:
        """Total charges of all configurations in this set"""
        return np.array([c.charge for c in self])

    @property
    def _multiplicities(self) -> np.ndarray:
        """Total spin multiplicities of all configurations in this set"""
        return np.array([c.mult for c in self])

    def _forces(self, kind: str) -> Optional[np.ndarray]:
        """True or predicted forces. Returns a 3D np.ndarray."""

        all_forces = []
        for config in self:
            if getattr(config.forces, kind) is None:
                logger.error(f'{kind} forces not defined - returning None')
                return None

            all_forces.append(getattr(config.forces, kind))

        return np.array(all_forces, dtype=object)

    def _save_npz(self, filename: str) -> None:
        """Save a compressed numpy array of all the data in this set"""

        np.savez(
            filename,
            R=self._coordinates,
            R_plumed=self.plumed_coordinates,
            E_true=self.true_energies,
            E_predicted=self.predicted_energies,
            E_bias=self.bias_energies,
            E_inherited_bias=self.inherited_bias_energies,
            F_true=self.true_forces,
            F_predicted=self.predicted_forces,
            Z=self._atomic_numbers,
            L=self._box_sizes,
            C=self._charges,
            M=self._multiplicities,
            allow_pickle=True,
        )

        return None

    def _load_npz(self, filename: str) -> None:
        """Load a compressed numpy array of all the data in this set"""

        data = np.load(filename, allow_pickle=True)

        for i, coords in enumerate(data['R']):
            box = Box(size=data['L'][i])

            config = Configuration(
                atoms=_atoms_from_z_r(
                    data['Z'][i], np.array(coords, dtype=float)
                ),
                charge=int(data['C'][i]),
                mult=int(data['M'][i]),
                box=None if box.has_zero_volume else box,
            )
            try:
                """This part is here to ensure compatibility of npz files created before plumed interface was implemented. """
                if data['R_plumed'].ndim > 0:
                    config.plumed_coordinates = np.array(
                        data['R_plumed'][i], dtype=float
                    )
            except KeyError:
                logger.info(
                    'Missing R_plumed key. Setting plumed_coordinates to None.'
                )
                config.plumed_coordinates = None

            if data['E_true'].ndim > 0:
                config.energy.true = data['E_true'][i]

            if data['E_predicted'].ndim > 0:
                config.energy.predicted = data['E_predicted'][i]
            try:
                if data['E_bias'].ndim > 0:
                    config.energy.bias = data['E_bias'][i]
            except KeyError:
                logger.info('Missing E_bias key. Setting energy bias to None')
                config.energy.bias = None

            try:
                if data['E_inherited_bias'].ndim > 0:
                    config.energy.inherited_bias = data['E_inherited_bias'][i]
            except KeyError:
                logger.info(
                    'Missing E_inherited_bias key. Setting energy inherited bias to None.'
                )
                config.energy.inherited_bias = None

            if data['F_true'].ndim > 0:
                config.forces.true = np.array(data['F_true'][i], dtype=float)

            if data['F_predicted'].ndim > 0:
                config.forces.predicted = np.array(
                    data['F_predicted'][i], dtype=float
                )

            self.append(config)

        return None

    def __add__(
        self,
        other: Union['mlptrain.Configuration', 'mlptrain.ConfigurationSet'],
    ):
        """Add another configuration or set of configurations onto this one"""

        if isinstance(other, Configuration):
            self.append(other)

        elif isinstance(other, ConfigurationSet):
            self.extend(other)

        else:
            raise TypeError(
                'Can only add a Configuration or'
                f' ConfigurationSet, not {type(other)}'
            )

        logger.info(f'Current number of configurations is {len(self)}')
        return self

    def _run_parallel_method(self, function, n_cores_pp, **kwargs):
        """Run a set of electronic structure calculations on this set
        in parallel

        Arguments
            function: A method to calculate energy and forces on a configuration
        """
        logger.info(f'Running calculations over {len(self)} configurations')

        os.environ['OMP_NUM_THREADS'] = '1'
        os.environ['MLK_NUM_THREADS'] = '1'

        start_time = time()
        results = []

        if n_cores_pp != 0:
            n_processes = Config.n_cores // n_cores_pp
            kwargs['n_cores'] = n_cores_pp
            logger.info(
                f'Running {n_processes} processes; {n_cores_pp} cores each'
            )
        else:
            n_processes = min(len(self), Config.n_cores)
            n_cores_pp = max(Config.n_cores // len(self), 1)
            kwargs['n_cores'] = n_cores_pp
            logger.info(
                f'Running {n_processes} processes; {n_cores_pp} cores each'
            )

        with Pool(processes=n_processes) as pool:
            for num, config in enumerate(self):
                kw = deepcopy(kwargs)
                kw['index'] = num
                result = pool.apply_async(
                    func=function, args=(config,), kwds=kw
                )
                results.append(result)

            pool.close()
            for i, result in enumerate(results):
                self[i] = result.get(timeout=None)
            pool.join()

        logger.info(f'Calculations done in {(time() - start_time) / 60:.1f} m')
        return None

    def __str__(self):
        return (
            f'ConfigurationSet Summary:\n'
            f'  Coords Dimensions:          {self._coordinates.shape if self._coordinates is not None else None}\n'
            f'  Plumed Coords Dimensions:   {self.plumed_coordinates.shape if self.plumed_coordinates is not None else None}\n'
            f'  Has True Energies:          {any(x is not None for x in self.true_energies)}\n'
            f'  Has Predicted Energies:     {any(x is not None for x in self.predicted_energies)}\n'
            f'  Has Bias Energies:          {any(x is not None for x in self.bias_energies)}\n'
            f'  Has Inherit. Bias Energies: {any(x is not None for x in self.inherited_bias_energies)}\n'
            f'  True Forces Dim:            {self.true_forces.shape}\n'
            f'  Predicted Forces Dim:       {self.predicted_forces.shape}\n'
            f'  Atomic Numbers Dim:         {self._atomic_numbers.shape}\n'
            f'  Unique Box Sizes:           {np.unique(self._box_sizes)}\n'
            f'  Unique Charges:             {np.unique(self._charges)}\n'
            f'  Unique Multiplicities:      {np.unique(self._multiplicities)}'
        )

    @staticmethod
    def _comparison_name(*args):
        """Name of a comparison between different methods"""

        name = ''
        for arg in args:
            if hasattr(arg, 'predict'):
                name += arg.name

            if isinstance(arg, str):
                name += f'_{arg}'

        return name


def _single_point_eval(config, method_name, output_name, **kwargs):
    """Top-level hashable function useful for multiprocessing"""

    if 'index' in kwargs:
        output_name = f'{output_name}_{kwargs.pop("index")}'
        print(f'Computing structure with {output_name}')
    config.single_point(method=method_name, output_name=output_name, **kwargs)
    return config


def _atoms_from_z_r(
    atomic_numbers: np.ndarray, coordinates: np.ndarray
) -> List[Atom]:
    """From a set of atomic numbers and coordinates create a set of atoms"""

    atoms = []

    for atomic_number, coord in zip(atomic_numbers, coordinates):
        atoms.append(Atom(elements[atomic_number - 1], *coord))

    return atoms


def _num_strings_in(_list):
    """Number of strings in a list"""
    return len([item for item in _list if isinstance(item, str)])<|MERGE_RESOLUTION|>--- conflicted
+++ resolved
@@ -247,12 +247,8 @@
         over these configurations and save a text file with ∆s
 
         Arguments:
-<<<<<<< HEAD
             keep_output_files: If True, save outputs of QM computations to designated folder
-            *args: Strings defining the method or MLPs
-=======
             *args (mlptrain.potentials.MLPotential): Strings defining the method or MLPs
->>>>>>> 12fa1acb
         """
         from mlptrain.configurations.plotting import parity_plot
 
@@ -494,15 +490,12 @@
 
         return None
 
-<<<<<<< HEAD
     def single_point(
         self,
         method: str,
         output_name: Optional[str] = None,
+        n_cores_pp: int = 0,
     ) -> None:
-=======
-    def single_point(self, method: str, n_cores_pp: int = 0) -> None:
->>>>>>> 12fa1acb
         """
         Evaluate energies and forces on all configuration in this set
 
@@ -520,11 +513,8 @@
         return self._run_parallel_method(
             function=_single_point_eval,
             method_name=method,
-<<<<<<< HEAD
             output_name=output_name,
-=======
             n_cores_pp=n_cores_pp,
->>>>>>> 12fa1acb
         )
 
     @property
