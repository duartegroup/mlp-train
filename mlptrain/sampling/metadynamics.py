--- conflicted
+++ resolved
@@ -246,7 +246,7 @@
                              each simulation separately
 
             all_to_xyz: (bool) If True all .traj trajectory files are saved as
-                               .xyz files (when using save_fs, save_ps, save_ns)
+                              .xyz files (when using save_fs, save_ps, save_ns)
 
             restart: (bool) If True restarts the most recent metadynamics
                             simulation
@@ -301,9 +301,9 @@
         metad_processes, metad_trajs = [], []
 
         n_processes = min(Config.n_cores, n_runs)
-        logger.info(f'Running {n_runs} independent Metadynamics simulation(s), '
-                    f'{n_processes} simulation(s) run in parallel, '
-                    f'1 walker per simulation')
+        logger.info(f'Running {n_runs} independent Metadynamics '
+                    f'simulation(s), {n_processes} simulation(s) run '
+                    f'in parallel, 1 walker per simulation')
 
         with Pool(processes=n_processes) as pool:
 
@@ -494,7 +494,7 @@
                 for i, line in enumerate(lines):
                     if line.startswith('#!') and i != 0:
 
-                        # First frame before the redundant header is a duplicate
+                        # First frame before redundant header is a duplicate
                         duplicate_index = i - 1
                         break
 
@@ -532,7 +532,7 @@
 
     def try_multiple_biasfactors(self,
                                  configuration: 'mlptrain.Configuration',
-                                 mlp:   'mlptrain.potentials._base.MLPotential',
+                                 mlp:  'mlptrain.potentials._base.MLPotential',
                                  temp:          float,
                                  interval:      int,
                                  dt:            float,
@@ -980,21 +980,7 @@
 
         os.rename('fes.dat', f'fes_{max_idx+1}.dat')
 
-<<<<<<< HEAD
-        _, fes_grids = self._fes_files_to_grids(energy_units, n_bins)
-
-        fes_grids[fes_grids == np.inf] = np.nan
-        n_blocks = len(fes_grids)
-
-        # Taking nanstd() of a line of only np.nan values raises warnings
-        with warnings.catch_warnings():
-            warnings.simplefilter('ignore')
-            std_fes_grid = (1 / np.sqrt(n_blocks)) * np.nanstd(fes_grids, axis=0)
-
-        return std_fes_grid
-=======
         return None
->>>>>>> 7eff9019
 
     @staticmethod
     def _plot_block_analysis(blocksizes, std_grids, energy_units) -> None:
@@ -1025,9 +1011,10 @@
                  blocksize:         Optional[int] = None,
                  ) -> None:
         """
-        Plots the free energy surface using a supplied .npy file or . If the file
-        is not given computes the file using HILLS.dat files from the most
-        recent metadynamics run.
+        Plots the free energy surface with a confidence interval. If the .npy
+        file is not supplied the file is computed (if metadynamics has been
+        run). However, if blocksize is supplied, the FES is plotted using .npy
+        file with the given blocksize generated during block analysis.
 
         -----------------------------------------------------------------------
         Arguments:
@@ -1055,7 +1042,7 @@
                              the FES
         """
 
-        if fes_npy is None:
+        if fes_npy is None and blocksize is None:
             if not os.path.exists('fes_raw.npy'):
                 fes = self.compute_fes(energy_units, n_bins, cvs_bounds)
 
@@ -1065,10 +1052,11 @@
 
                 fes = np.load('fes_raw.npy')
 
+        elif fes_npy is not None:
+            fes = np.load(fes_npy)
+
+        # Equivalent to elif blocksize is not None
         else:
-            fes = np.load(fes_npy)
-
-        if blocksize is not None:
             filename = f'block_analysis/mean_fes_blocksize{blocksize}.npy'
 
             if not os.path.exists(filename):
@@ -1151,15 +1139,6 @@
         cv_grid = fes[0]
         fes_grids = fes[1:]
 
-<<<<<<< HEAD
-        mean_fes = np.mean(fes_grids, axis=0)
-
-        if block_analysis_error is None:
-            std_error = (1 / np.sqrt(len(fes_grids))) * np.std(fes_grids, axis=0)
-
-        else:
-            std_error = (1 / np.sqrt(len(fes_grids))) * block_analysis_error
-=======
         if blocksize is None:
             n_runs = len(fes_grids)
             mean_fes = np.mean(fes_grids, axis=0)
@@ -1169,7 +1148,6 @@
             # No benefit from n_runs
             mean_fes = fes_grids[-2]
             std_mean_fes = fes_grids[-1]
->>>>>>> 7eff9019
 
         confidence_interval = norm.interval(confidence_level,
                                             loc=mean_fes,
@@ -1222,15 +1200,6 @@
         cv2_grid = fes[1]
         fes_grids = fes[2:]
 
-<<<<<<< HEAD
-        mean_fes = np.mean(fes_grids, axis=0)
-
-        if block_analysis_error is None:
-            std_error = (1 / np.sqrt(len(fes_grids))) * np.std(fes_grids, axis=0)
-
-        else:
-            std_error = (1 / np.sqrt(len(fes_grids))) * block_analysis_error
-=======
         if blocksize is None:
             n_runs = len(fes_grids)
             mean_fes = np.mean(fes_grids, axis=0)
@@ -1246,7 +1215,6 @@
                                             scale=std_mean_fes)
 
         interval_range = confidence_interval[1] - confidence_interval[0]
->>>>>>> 7eff9019
 
         fig, (ax_mean, ax_std_error) = plt.subplots(nrows=1,
                                                     ncols=2,
