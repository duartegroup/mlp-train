from autode.wrappers.keywords import GradientKeywords


class _ConfigClass:
    """
    MLP training configurations

    This class contains default parameters for electronic structure computations and training of available MLPs.
    Default settings for electronic structures is None to avoid accidentally running the wrong level of theory.
    The desired level can be specified by, e.g.
    ```
    from mlptrain.config import Config

    Config.orca_keywords = ['PBE', 'def2-SVP', 'EnGrad']
    Config.gaussian_keywords = ['PBEPBE', 'Def2SVP', 'Force(NoStep)', 'integral=ultrafinegrid']
    ```
    """

    n_cores = 4
    _orca_keywords = None
    _gaussian_keywords = None

    # Default parameters for a GAP potential
    gap_default_params = {
        'sigma_E': 10 ** (-4.0),  # eV
        'sigma_F': 10 ** (-2.0),
    }  # eV Å-1

    # Default SOAP parameters
    gap_default_soap_params = {
        'cutoff': 4.0,  # Å
        'n_sparse': 1000,
        'l_max': 6,  # n_max = 2 l_max
        'sigma_at': 0.5,  # Å
    }
    # ACE params
    ace_params = {
        'N': 4,  # maximum correlation order
        'r_cut': 4.0,  # outer cutoff of ACE
        'deg_pair': 5,  # Specify the pair potential
        'r_cut_pair': 5.0,
    }

    # NeQUIP params
    nequip_params = {'cutoff': 4.0, 'train_fraction': 0.9}

    # MACE params

    try:
        import torch

        mace_device = 'cuda' if torch.cuda.is_available() else 'cpu'
    except ImportError:
        mace_device = 'cpu'

    mace_params = {
        'valid_fraction': 0.1,
        'max_num_epochs': 1200,
        'config_type_weights': '{"Default":1.0}',
        'model': 'MACE',
        'loss': 'weighted',
        'energy_weight': 1.0,
        'forces_weight': 5.0,
        'hidden_irreps': '128x0e + 128x1o',
        'batch_size': 10,
        'r_max': 5.0,
        'correlation': 3,
        'device': mace_device,
        'calc_device': 'cpu',
        'error_table': 'TotalMAE',
        'swa': True,
        'start_swa': 800,
        'ema': True,
        'ema_decay': 0.99,
        'lr': 0.001,
        'patience': 50,
        'scheduler_patience': 20,
        'seed': 345,
        'amsgrad': True,
        'restart_latest': False,
        'save_cpu': True,
        'num_workers': 20,
        'max_L': 1,
        'dtype': 'float32',
<<<<<<< HEAD
        'multihead': False,
        'pt_train': None,
=======
        'cueq': False,
>>>>>>> 188fe09d
    }

    # --------------------- Internal properties ---------------------------

    @property
    def orca_keywords(self):
        return GradientKeywords(self._orca_keywords)

    @orca_keywords.setter
    def orca_keywords(self, value):
        """ORCA keywords must be gradient"""
        self._orca_keywords = value

    @property
    def gaussian_keywords(self):
        return GradientKeywords(self._gaussian_keywords)

    @gaussian_keywords.setter
    def gaussian_keywords(self, value):
        """Gaussian keywords must be gradient"""
        self._gaussian_keywords = value


# Singleton instance of the configuration
Config = _ConfigClass()<|MERGE_RESOLUTION|>--- conflicted
+++ resolved
@@ -82,12 +82,9 @@
         'num_workers': 20,
         'max_L': 1,
         'dtype': 'float32',
-<<<<<<< HEAD
         'multihead': False,
         'pt_train': None,
-=======
         'cueq': False,
->>>>>>> 188fe09d
     }
 
     # --------------------- Internal properties ---------------------------
