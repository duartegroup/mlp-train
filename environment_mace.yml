# Usage: mamba env create -n myenvname -f environment_mace.yml
---
name: mlptrain-mace
channels:
  - conda-forge
  - pytorch
dependencies:
  - python=3.9
  - pip
  - pre-commit
  - ase
  - autode=1.1
  - coloredlogs
  - cython
  - dscribe=2.0
  - matplotlib-base
  - numpy
  - pytest=8
  - pytest-cov=5
  - py-plumed
  - scipy
  - xtb
  - scikit-learn
  - openmm
  - openmm-torch
  - nnpops
  - openmm-ml
<<<<<<< HEAD
  - git
  - pip:
    - ase@git+https://gitlab.com/ase/ase.git # For PLUMED
=======
  - pip:
    - ase@git+https://gitlab.com/ase/ase.git@f2615a6e9a # For PLUMED
>>>>>>> 9c0b07ef
    - mace-torch<|MERGE_RESOLUTION|>--- conflicted
+++ resolved
@@ -25,12 +25,8 @@
   - openmm-torch
   - nnpops
   - openmm-ml
-<<<<<<< HEAD
   - git
+  - openmm-ml
   - pip:
     - ase@git+https://gitlab.com/ase/ase.git # For PLUMED
-=======
-  - pip:
-    - ase@git+https://gitlab.com/ase/ase.git@f2615a6e9a # For PLUMED
->>>>>>> 9c0b07ef
     - mace-torch