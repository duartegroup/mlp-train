# Usage: mamba env create -n myenvname -f environment_mace.yml
---
name: mlptrain-mace
channels:
  - conda-forge
  - pytorch
dependencies:
  - python=3.9
  - pip
  - pre-commit
  - ase
  - autode=1.1
  - coloredlogs
  - cython
  - dscribe=2.0
  - matplotlib-base
  - numpy
  - pytest=8
  - pytest-cov=5
  - py-plumed
  - scipy
  - xtb
  - scikit-learn
  - openmm
  - openmm-torch
  - nnpops
<<<<<<< HEAD
  - pip:
    - openmmml@git+https://github.com/openmm/openmm-ml.git@main
    - ase@git+https://gitlab.com/ase/ase.git@f2615a6e9a # For PLUMED
    - mace-torch
=======
  # MACE dependencies
  - pytorch=2.0
  - torchvision
  - torchaudio
  - torch-ema
  # TODO: You might also need CUDA-specific libraries,
  # but that depends on CUDA version
  # https://pytorch.org/get-started/locally/
  # - pytorch-cuda=11.8
  # - pytorch-cuda=12.1
  - pip:
    - mace-torch
    - openmmml@git+https://github.com/openmm/openmm-ml.git@main
    - ase@git+https://gitlab.com/ase/ase.git@f2615a6e9a # For PLUMED
>>>>>>> 2ba37a04
<|MERGE_RESOLUTION|>--- conflicted
+++ resolved
@@ -24,24 +24,7 @@
   - openmm
   - openmm-torch
   - nnpops
-<<<<<<< HEAD
   - pip:
     - openmmml@git+https://github.com/openmm/openmm-ml.git@main
     - ase@git+https://gitlab.com/ase/ase.git@f2615a6e9a # For PLUMED
-    - mace-torch
-=======
-  # MACE dependencies
-  - pytorch=2.0
-  - torchvision
-  - torchaudio
-  - torch-ema
-  # TODO: You might also need CUDA-specific libraries,
-  # but that depends on CUDA version
-  # https://pytorch.org/get-started/locally/
-  # - pytorch-cuda=11.8
-  # - pytorch-cuda=12.1
-  - pip:
-    - mace-torch
-    - openmmml@git+https://github.com/openmm/openmm-ml.git@main
-    - ase@git+https://gitlab.com/ase/ase.git@f2615a6e9a # For PLUMED
->>>>>>> 2ba37a04
+    - mace-torch