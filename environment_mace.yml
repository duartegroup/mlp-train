# Usage: mamba env create -n myenvname -f environment_mace.yml
---
name: mlptrain-mace
channels:
  - conda-forge
  - pytorch
dependencies:
  - python=3.9
  - pip
  - pre-commit
  - ase
  - autode=1.1
  - coloredlogs
  - cython
  - dscribe=2.0
  - matplotlib-base
  - numpy
  - pytest=8
  - pytest-cov=5
  - py-plumed
  - scipy
  - xtb
  - scikit-learn
  - openmm
  - openmm-torch
  - nnpops
  - openmm-ml
  - git
<<<<<<< HEAD
=======
  - openmm-ml
>>>>>>> 4bd5c1f9
  - pip:
    - ase@git+https://gitlab.com/ase/ase.git@f2615a6e9a # For PLUMED
    - mace-torch<|MERGE_RESOLUTION|>--- conflicted
+++ resolved
@@ -26,10 +26,7 @@
   - nnpops
   - openmm-ml
   - git
-<<<<<<< HEAD
-=======
   - openmm-ml
->>>>>>> 4bd5c1f9
   - pip:
     - ase@git+https://gitlab.com/ase/ase.git@f2615a6e9a # For PLUMED
     - mace-torch