--- conflicted
+++ resolved
@@ -13,16 +13,12 @@
 - ACE
 - MACE
 
-<<<<<<< HEAD
-=======
-
 ## Documentation and tutorial
 
 The (incomplete) readthedocs documentation for the mlp-train package is available [here](https://mlp-train.readthedocs.io/en/latest/index.html)
 
 Simple tutorials illustrating the use of mlp-train are available at: [https://github.com/duartegroup/euchems_tutorial](https://github.com/duartegroup/euchems_tutorial).
 
->>>>>>> 75a112fc
 ## Install
 
 Each model is installed into an individual conda environment:
@@ -56,22 +52,9 @@
 
 ## Using with OpenMM
 
-The OpenMM backend only works with MACE at the moment. The necessary dependencies are installed automatically via conda:
+The OpenMM backend only works with MACE at the moment. The necessary dependencies are installed automatically during MACE installation.
 
-```
-./install_mace.sh
-```
-<<<<<<< HEAD
-You should now be able to run `water_openmm.py` in `./examples` or run the jupyter notebook on Google Colab [`water_openmm_colab.ipynb`](./examples/water_openmm_colab.ipynb).
-=======
-
-Depending on your machine, you might need to prefix the command above with something like `CONDA_OVERRIDE_CUDA="11.2"` in two scenarios:
-
-- To ensure an environment that is compatible with your CUDA driver.
-- To force CUDA builds to be installed, even if the installation is being done from a CPU-only machine. This is typical in a situation where you are installing from a head node without GPUs but intend to run on GPUs and want to install the CUDA builds.
-
-You should now be able to run `water_openmm.py` in `./examples` or run the Jupyter notebook on Google Colab [`water_openmm_colab.ipynb`](./examples/water_openmm_colab.ipynb).
->>>>>>> 75a112fc
+You should then be able to run `water_openmm.py` in `./examples` or run the Jupyter notebook on Google Colab [`water_openmm_colab.ipynb`](./examples/water_openmm_colab.ipynb).
 
 You can use OpenMM during active learning by passing the keyword argument `md_program="OpenMM"` to the `al_train` method.
 You can run MD with OpenMM using `mlptrain.md_openmm.run_mlp_md_openmm()`
